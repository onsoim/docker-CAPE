{% extends "base.html" %}
{% block content %}
<style>
.btn-file {
    position: relative;
    overflow: hidden;
}
.btn-file input[type=file] {
    position: absolute;
    top: 0;
    right: 0;
    min-width: 100%;
    min-height: 100%;
    font-size: 999px;
    text-align: right;
    filter: alpha(opacity=0);
    opacity: 0;
    background: red;
    cursor: inherit;
    display: block;
}
input[readonly] {
    background-color: white !important;
    cursor: text !important;
}
</style>
<script type='text/javascript'>
$(document)
    .on('change', '.btn-file :file', function() {
        var input = $(this),
        numFiles = input.get(0).files ? input.get(0).files.length : 1,
        label = input.val().replace(/\\/g, '/').replace(/.*\//, '');
        input.trigger('fileselect', [numFiles, label]);
});

$(document).ready( function() {
    $('.btn-file :file').on('fileselect', function(event, numFiles, label) {

        var input = $(this).parents('.input-group').find(':text'),
            log = numFiles > 1 ? numFiles + ' files selected' : label;

        if( input.length ) {
            input.val(log);
        } else {
            if( log ) alert(log);
        }

    });
    $('.nav-tabs a').on('show.bs.tab', function (event) {
        var tabname = $(event.target).text()
        if (tabname == " PCAP") {
            document.getElementById('non-pcap-1').style.display = "none";
            document.getElementById('non-pcap-2').style.display = "none";
        } else {
            document.getElementById('non-pcap-1').style.display = "block";
            document.getElementById('non-pcap-2').style.display = "block";
        }
    });
});
</script>
<div class="row">
    <div class="col-md-6 col-md-offset-3 center">
        <p style="margin-bottom: 10px;"><img src="{{ STATIC_URL }}graphic/cape.png" /></p>

        <form role="form" action="" method="post" enctype="multipart/form-data">
            {% csrf_token %}
            <div class="tabbable">
                <ul class="nav nav-tabs">
                     {% if resubmit %}
                        <li class="active"><a href="#resubmit" data-toggle="tab"><span class="glyphicon glyphicon-file"></span> File resubmission</a></li>
                    {% else %}
                        <li class="active"><a href="#file" data-toggle="tab"><span class="glyphicon glyphicon-file"></span> File</a></li>
                        <li><a href="#quarantine" data-toggle="tab"><span class="glyphicon glyphicon-fire"></span> Quarantine File</a></li>
                        <li><a href="#url" data-toggle="tab"><span class="glyphicon glyphicon-globe"></span> URL</a></li>
                        {% if config.vt %}
                        <li><a href="#vtdl" data-toggle="tab"><span class="glyphicon glyphicon-cloud-download"></span> VirusTotal Download</a></li>
                        <li><a href="#pcap" data-toggle="tab"><span class="glyphicon glyphicon-transfer"></span> PCAP</a></li>
                        {% endif %}
                    {% endif %}
                    
                </ul>
                <div class="tab-content">
                    {% if resubmit %}
                        <div class="tab-pane fade in active" id="resubmit">
                            <div class="input-group col-md-12">
                                <label class="sr-only" form="form_resubmission"> File resubmission</label>
                                <input type="text" class="form-control" id="form_resubmission" name="hash" value="{{resubmit}}" />
                            </div>
                        </div>
                    {% else %}
                        <div class="tab-pane fade in active" id="file">
                            <div class="input-group col-md-6">
                                <span class="input-group-btn">
                                    <input type="text" class="form-control" readonly>
                                    <span class="btn btn-primary btn-file">
                                        Select <input type="file" name="sample" multiple="multiple">
                                    </span>
                                </span>
                            </div>
                        </div>
                        <div class="tab-pane fade" id="quarantine">
                            <div class="input-group col-md-6">
                                <span class="input-group-btn">
                                    <input type="text" class="form-control" readonly>
                                    <span class="btn btn-primary btn-file">
                                        Select <input type="file" name="quarantine" multiple="multiple">
                                    </span>
                                </span>
                            </div>
                        </div>
                        <div class="tab-pane fade" id="url">
                            <div class="input-group col-md-12">
                                <label class="sr-only" form="form_url">URL</label>
                                <input type="text" class="form-control" id="form_url" name="url" placeholder="URL" />
                            </div>
                        </div>
<<<<<<< HEAD
                        {% if config.vt %}
                        <div class="tab-pane fade" id="vtdl">
                            <div class="input-group col-md-12">
                                <label class="sr-only" form="form_vtdl">VirusTotal Download</label>
                                <input type="text" class="form-control" id="form_vtdl" name="vtdl" placeholder="Enter Hash Here" />
                            </div>
=======
                    </div>
                    {% if config.vt %}
                    <div class="tab-pane fade" id="vtdl">
                        <div class="input-group col-md-12">
                            <label class="sr-only" form="form_vtdl">VirusTotal Download</label>
                            <input type="text" class="form-control" id="form_vtdl" name="vtdl" placeholder="Enter a hash or a comma or whitespace separated hash list" />
>>>>>>> d0078dd2
                        </div>
                        <div class="tab-pane fade" id="pcap">
                            <div class="input-group col-md-6">
                                <span class="input-group-btn">
                                    <input type="text" class="form-control" readonly>
                                    <span class="btn btn-primary btn-file">
                                        Select <input type="file" name="pcap" multiple="multiple">
                                    </span>
                                </span>
                            </div>
                        </div>
                        {% endif %}
                    {% endif %}
                </div>
            </div>
            <div class="panel" id="accordion" style="margin-top: 20px;">
                <div class="panel panel-default" style="margin-bottom: 0px;">
                    <div class="panel-heading">
                        <a class="accordion-toggle" data-toggle="collapse" data-parent="#accordion" href="#options"><i class="icon icon-cog"></i> Advanced Options</a>
                    </div>
                    <div id="options" class="panel-collapse collapse in" style="text-align: left;">
                        <div class="panel-body">
                            <div id="non-pcap-1">
                                <div class="form-group">
                                    <label for="form_package">Analysis Package</label>
                                    <select class="form-control" id="form_package" name="package">
                                        <option value="" active>Detect Automatically</option>
                                        {% for package in packages %}
                                        <option value="{{package}}">{{package}}</option>
                                        {% endfor %}
                                    </select>
                                </div>
                                <div class="form-group">
                                    <label for="form_machine">Machine</label>
                                    <select class="form-control" id="form_machine" name="machine">
                                        {% for id,label in machines %}
                                        <option value="{{id}}">{{label}}</option>
                                        {% endfor %}
                                    </select>
                                </div>
                                {% if config.tags %}
                                <div class="form-group">
                                    <label for="form_tags">Machine Tags</label>
                                    <input type="text" class="form-control" id="form_tags" name="tags" />
                                </div>
                                {% endif %}
                                {% if config.gateways %}
                                <div class="form-group">
                                    <label for="form_gateway">Gateway</label>
                                    <select class="form-control" id="form_gateway" name="gateway">
                                        <option value="" active>Default</option>
                                        <option value="All">All</option>
                                        {% for k,v in gateways.items %}
                                        <option value="{{k}}">{{k}}</option>
                                        {% endfor %}
                                    </select>
                                </div>
                                {% endif %}
                                <div class="form-group">
<<<<<<< HEAD
                                    <strong>Network routing through <i>dirty line</i> or VPN</strong>
                                </div>
                                <div class="form-group">
                                <select class="form-control" id="form_route" name="route">
                                {% if internet != "none" %}
                                    <option value="internet"{% if route == "internet" %} selected{% endif %}>Internet (dirty line, {{ internet }})</option>
                                {% endif %}
                                {% if inetsim %}
                                    <option value="inetsim" >inetsim</option>
                                {% endif %}
                                {% if tor %}
                                    <option value="tor" >tor</option>
                                {% endif %}
                                {% for vpn in vpns %}
                                    <option value="{{ vpn.name }}"{% if route == vpn.name %} selected{% endif %}>{{ vpn.description }} (VPN, {{ vpn.interface }})</option>
                                {% endfor %}
                                </select>
                                </div>
=======
-                               <strong>Network Routing: Simulated Internet, VPN or TOR</strong>
-                               </div>
-                               <div class="form-group">
-                               <select class="form-control" id="form_route" name="route">
-                               <option value="inetsim">Simulated Internet</option>
-                               {% if internet != "none" %}
-                                   <option value="internet"{% if route == "internet" %} selected{% endif %}>Internet (VPN, {{ internet }})</option>
-                               {% endif %}
-                               {% if tor %}
-                                   <option value="tor" >TOR anonymized onion network</option>
-                               {% endif %}
-                               </select>
-                               </div>
>>>>>>> d0078dd2
                                <div class="form-group">
                                    <label for="form_timeout">Timeout</label>
                                    <input type="text" class="form-control" id="form_timeout" name="timeout" />
                                </div>
                                <div class="form-group">
                                    <label for="form_options">Options (<a href="#optionhelp" data-toggle="collapse">help</a>)</label>
                                    <div id="optionhelp" class="collapse">
                                        <p class="text-muted" style="margin-top: 10px;">Syntax is option1=val1,option2=val2,option3=val3, etc.</p>
                                        <table class="table table-striped table-centered">
                                            <thead>
                                                <tr>
                                                    <th style="text-align: center;">Option</th>
                                                    <th style="text-align: center;">Description</th>
                                                </tr>
                                            </thead>
                                            <tbody>
                                                <tr>
                                                    <td><code>force-sleepskip</code></td>
                                                    <td>Override default sleep skipping behavior:  0 disables all sleep skipping, 1 skips all sleeps.</td>
                                                </tr>
                                                <tr>
                                                    <td><code>full-logs</code></td>
                                                    <td>By default, logs prior to network activity for URL analyses and prior to access of the file in question for non-executable formats are suppressed.  Set to 1 to disable log suppression.</td>
                                                </tr>
                                                <tr>
                                                    <td><code>force-flush</code></td>
                                                    <td>For performance reasons, logs are buffered before being sent back to the result server.  We make every attempt to flush the buffer at critical points including when exceptions occur, but in some rare termination scenarios, logs may be lost.  Set to 1 to force flushing of the log buffers after any non-duplicate API is called, set to 2 to force flushing of every log.</td>
                                                </tr>
                                                <tr>
                                                    <td><code>no-stealth</code></td>
                                                    <td>Set to 1 to disable anti-anti-VM/sandbox code enabled by default.</td>
                                                </tr>
                                                <tr>
                                                    <td><code>buffer-max</code></td>
                                                    <td>When set to an integer of your choice, changes the maximum number of bytes that can be logged for most API buffers.</td>
                                                </tr>
                                                <tr>
                                                    <td><code>large-buffer-max</code></td>
                                                    <td>Some hooked APIs permit larger buffers to be logged.  To change the limit for this, set this to an integer of your choice.</td>
                                                </tr>
                                                <tr>
                                                    <td><code>norefer</code></td>
                                                    <td>Disables use of a fake referrer when performing URL analyses</td>
                                                </tr>
                                                <tr>
                                                    <td><code>file</code></td>
                                                    <td>When using the zip or rar package, set the name of the file to execute</td>
                                                </tr>
                                                <tr>
                                                    <td><code>password</code></td>
                                                    <td>When using the zip or rar package, set the password to use for extraction.  Also used when analyzing password-protected Office documents.</td>
                                                </tr>
                                                <tr>
                                                    <td><code>function</code></td>
                                                    <td>When using the dll package, set the name of the exported function to execute</td>
                                                </tr>
                                                <tr>
                                                    <td><code>loader</code></td>
                                                    <td>When using the dll package, set the name of the process loading the DLL (defaults to rundll32.exe).</td>
                                                </tr>
                                                <tr>
                                                    <td><code>arguments</code></td>
                                                    <td>When using the dll, exe, or python packages, set the arguments to be passed to the executable or exported function.</td>
                                                </tr>
                                                <tr>
                                                    <td><code>appdata</code></td>
                                                    <td>When using the exe package, set to 1 to run the executable out of the Application Data path instead of the Temp directory.</td>
                                                </tr>
                                                <tr>
                                                    <td><code>startbrowser</code></td>
                                                    <td>Setting this option to 1 will launch a browser 30 seconds into the analysis (useful for some banking trojans).</td>
                                                </tr>
                                                <tr>
                                                    <td><code>browserdelay</code></td>
                                                    <td>Sets the number of seconds to wait before starting the browser with the startbrowser option.  Defaults to 30 seconds.</td>
                                                </tr>
                                                <tr>
                                                    <td><code>url</code></td>
                                                    <td>When used with the startbrowser option, this will determine the URL the started browser will access.</td>
                                                </tr>
                                                <tr>
                                                    <td><code>debug</code></td>
                                                    <td>Set to 1 to enable reporting of critical exceptions occurring during analysis, set to 2 to enable reporting of all exceptions.</td>
                                                </tr>
                                                <tr>
                                                    <td><code>disable_hook_content</code></td>
                                                    <td>Set to 1 to remove functionality of all hooks except those critical for monitoring other processes.  Set to 2 to apply to all hooks.</td>
                                                </tr>
                                                <tr>
                                                    <td><code>hook-type</code></td>
                                                    <td>Valid for 32-bit analyses only.  Specifies the hook type to use: direct, indirect, or safe.  Safe attempts a Detours-style hook.</td>
                                                </tr>
                                                <tr>
                                                    <td><code>serial</code></td>
                                                    <td>Spoof the serial of the system volume as the provided hex value</td>
                                                </tr>
                                                <tr>
                                                    <td><code>exclude-apis</code></td>
                                                    <td>Exclude the colon-separated list of APIs from being hooked</td>
                                                </tr>
                                                <tr>
                                                    <td><code>exclude-dlls</code></td>
                                                    <td>Exclude the colon-separated list of DLLs from being hooked</td>
                                                </tr>
                                                <tr>
                                                    <td><code>dump-on-api</code></td>
                                                    <td>Dump the calling module when a function from the colon-separated list of APIs is used (requires DumpOnAPI package)</td>
                                                </tr>
                                                <tr>
                                                    <td><code>depth</code></td>
                                                    <td>Sets the depth an instruction trace will step into (defaults to 0, requires Trace package)</td>
                                                </tr>
                                                <tr>
                                                    <td><code>count</code></td>
                                                    <td>Sets the number of instructions in a trace (defaults to 128, requires Trace package)</td>
                                                </tr>
                                                <tr>
                                                    <td><code>referrer</code></td>
                                                    <td>Specify the referrer to be used for URL tasks, overriding the default Google referrer</td>
                                                </tr>
                                            </tbody>
                                        </table>
                                    </div>
                                    <input type="text" class="form-control" id="form_options" name="options" />
                                </div>
                            </div>
                            <div class="form-group">
                                <label for="form_priority">Priority</label>
                                <select class="form-control" id="form_priority" name="priority">
                                    <option value="1">Low</option>
                                    <option value="2">Medium</option>
                                    <option value="3">High</option>
                                </select>
                            </div>
                            <div id="non-pcap-2">
                            <div class="form-group">
                                <label for="form_custom">Clock</label>
                                <div class='input-group date' id='datetimepicker1'>
                                    <input type='text' class="form-control" name="clock" />
                                    <span class="input-group-addon">
                                        <span class="glyphicon glyphicon-calendar"></span>
                                    </span>
                                </div>
                            </div>
                            <script type="text/javascript">
                                $(function () {
                                    $('#datetimepicker1').datetimepicker({
                                        format: 'MM-DD-YYYY HH:mm:00'
                                    });
                                });
                            </script>
                            <div class="form-group">
                                <label for="form_custom">Custom</label>
                                <input type="text" class="form-control" id="form_custom" name="custom" />
                            </div>
                            <div class="checkbox">
                                <label>
                                    <input type="checkbox" name="process_dump" /> Disable process dumps
                                </label>
                            </div>
                            {% if config.procmemory %}
                            <div class="checkbox">
                                <label>
                                    <input type="checkbox" name="process_memory" /> Full process memory dumps
                                </label>
                            </div>
                            {% endif %}
                            <div class="checkbox">
                                <label>
                                    <input type="checkbox" name="import_reconstruction" /> Enable process dump import reconstruction <span class="text-muted"><small>(slow)</small>
                                </label>
                            </div>
                            {% if config.memory %}
                            <div class="checkbox">
                                <label>
                                    <input type="checkbox" name="memory" /> Full Memory Dump <span class="text-muted"><small>(if the "memory" processing module is enabled, will launch a Volatility analysis)</small></span>
                                </label>
                            </div>
                            {% endif %}
                            <div class="checkbox">
                                <label>
                                    <input type="checkbox" name="enforce_timeout" /> Enforce Timeout
                                </label>
                            </div>
                            <div class="checkbox">
                                <label>
                                    <input type="checkbox" name="free" /> No Injection <span class="text-muted"><small>(disable behavioral analysis)</small></span>
                                </label>
                            </div>                            
                            <div class="checkbox">
                                <label>
                                    <input type="checkbox" name="disable_cape" /> No CAPE submissions <span class="text-muted"><small>(disable automatic job submission)</small></span>
                                </label>
                            </div>
                            {% if config.gateways %}
                            <div class="checkbox">
                                <label>
                                    <input type="checkbox" name="all_gw_in_group" /> Submit a job for each gateway in group
                                </label>
                            </div>
                            {% endif %}
                            <div class="checkbox">
                                <label>
                                    <input type="checkbox" name="norefer" /> No Fake Referrer for URL Tasks
                                </label>
                            </div>
                            <div class="checkbox">
                                <label>
                                    <input type="checkbox" name="nohuman" /> Disable automated interaction
                                </label>
                            </div>
                            {% if config.tor %}
                            <div class="checkbox">
                                <label>
                                    <input type="checkbox" name="tor" /> Enable Tor transparent proxy
                                </label>
                            </div>
                            {% endif %}
                            {% if config.kernel %}
                            <div class="checkbox">
                                <label>
                                    <input type="checkbox" name="kernel_analysis" /> Enable zer0m0n kernel-based behavioral analysis
                                </label>
                            </div>
                            {% endif %}
                        </div>
                    </div>
                </div>
            </div>
            </div>
            <div style="margin-top: 20px;"><button type="submit" class="btn btn-primary btn-lg">Analyze</button></div>
        </form>
    </div>
</div>
{% endblock %}<|MERGE_RESOLUTION|>--- conflicted
+++ resolved
@@ -114,21 +114,12 @@
                                 <input type="text" class="form-control" id="form_url" name="url" placeholder="URL" />
                             </div>
                         </div>
-<<<<<<< HEAD
-                        {% if config.vt %}
-                        <div class="tab-pane fade" id="vtdl">
-                            <div class="input-group col-md-12">
-                                <label class="sr-only" form="form_vtdl">VirusTotal Download</label>
-                                <input type="text" class="form-control" id="form_vtdl" name="vtdl" placeholder="Enter Hash Here" />
-                            </div>
-=======
                     </div>
                     {% if config.vt %}
                     <div class="tab-pane fade" id="vtdl">
                         <div class="input-group col-md-12">
                             <label class="sr-only" form="form_vtdl">VirusTotal Download</label>
                             <input type="text" class="form-control" id="form_vtdl" name="vtdl" placeholder="Enter a hash or a comma or whitespace separated hash list" />
->>>>>>> d0078dd2
                         </div>
                         <div class="tab-pane fade" id="pcap">
                             <div class="input-group col-md-6">
@@ -188,8 +179,7 @@
                                 </div>
                                 {% endif %}
                                 <div class="form-group">
-<<<<<<< HEAD
-                                    <strong>Network routing through <i>dirty line</i> or VPN</strong>
+                                <strong>Network routing through <i>dirty line</i> or VPN</strong>
                                 </div>
                                 <div class="form-group">
                                 <select class="form-control" id="form_route" name="route">
@@ -207,21 +197,6 @@
                                 {% endfor %}
                                 </select>
                                 </div>
-=======
--                               <strong>Network Routing: Simulated Internet, VPN or TOR</strong>
--                               </div>
--                               <div class="form-group">
--                               <select class="form-control" id="form_route" name="route">
--                               <option value="inetsim">Simulated Internet</option>
--                               {% if internet != "none" %}
--                                   <option value="internet"{% if route == "internet" %} selected{% endif %}>Internet (VPN, {{ internet }})</option>
--                               {% endif %}
--                               {% if tor %}
--                                   <option value="tor" >TOR anonymized onion network</option>
--                               {% endif %}
--                               </select>
--                               </div>
->>>>>>> d0078dd2
                                 <div class="form-group">
                                     <label for="form_timeout">Timeout</label>
                                     <input type="text" class="form-control" id="form_timeout" name="timeout" />
