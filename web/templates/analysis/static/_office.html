<section id="static_analysis">
    {% load key_tags %}
    {% if graphs.bingraph.enabled %}
        <h4>Binary Entropy</h4>
        {{ graphs.bingraph.content|safe }}
    {% endif %}
    {% if analysis.static %}
        {% if analysis.static.office %}
            {% if analysis.static.office.Metadata %}
                {% if analysis.static.office.Metadata.SummaryInformation %}
                <div>
                    <div id="si_metadata">
                        <h4>SummaryInformation Metadata</h4>
                        <table class="table table-striped table-bordered">
                            <colgroup>
                                <col width="250" />
                                <col width="*" />
                            </colgroup>
                            <tr>
                                <td>Creating Application</td>
                                <td>{{analysis.static.office.Metadata.SummaryInformation.creating_application}}</td>
                            </tr>
                            <tr>
                                <td>Author</td>
                                <td>{{analysis.static.office.Metadata.SummaryInformation.author}}</td>
                            </tr>
                            <tr>
                                <td>Last Saved By</td>
                                <td>{{analysis.static.office.Metadata.SummaryInformation.last_saved_by}}</td>
                            </tr>
                            <tr>
                                <td>Creation Time</td>
                                <td>{{analysis.static.office.Metadata.SummaryInformation.create_time}}</td>
                            </tr>
                            <tr>
                                <td>Last Saved Time</td>
                                <td>{{analysis.static.office.Metadata.SummaryInformation.last_saved_time}}</td>
                            </tr>
                            <tr>
                                <td>Total Edit Time</td>
                                <td>{{analysis.static.office.Metadata.SummaryInformation.total_edit_time}}</td>
                            </tr>
                            <tr>
                                <td>Document Title</td>
                                <td>{{analysis.static.office.Metadata.SummaryInformation.title}}</td>
                            </tr>
                            <tr>
                                <td>Document Subject</td>
                                <td>{{analysis.static.office.Metadata.SummaryInformation.subject}}</td>
                            </tr>
                            <tr>
                                <td>Amount of Pages</td>
                                <td>{{analysis.static.office.Metadata.SummaryInformation.num_pages}}</td>
                            </tr>
                            <tr>
                                <td>Amount of Words</td>
                                <td>{{analysis.static.office.Metadata.SummaryInformation.num_words}}</td>
                            </tr>
                            <tr>
                                <td>Amount of Characters</td>
                                <td>{{analysis.static.office.Metadata.SummaryInformation.num_chars}}</td>
                            </tr>
                        </table>
                    </div>
                </div>
                <hr />
                {% endif %}
                {% if analysis.static.office.Metadata.DocumentSummaryInformation %}
                <div>
                    <div id="dsi_metadata">
                        <h4>DocumentSummaryInformation Metadata</h4>
                        <table class="table table-striped table-bordered">
                            <colgroup>
                                <col width="250" />
                                <col width="*" />
                            </colgroup>
                            <tr>
                                <td>Company</td>
                                <td>{{analysis.static.office.Metadata.DocumentSummaryInformation.company}}</td>
                            </tr>
                            <tr>
                                <td>Document Version</td>
                                <td>{{analysis.static.office.Metadata.DocumentSummaryInformation.doc_version}}</td>
                            </tr>
                            <tr>
                                <td>Digital Signature</td>
                                <td>{{analysis.static.office.Metadata.DocumentSummaryInformation.dig_sig}}</td>
                            </tr>
                            <tr>
                                <td>Language</td>
                                <td>{{analysis.static.office.Metadata.DocumentSummaryInformation.language}}</td>
                            </tr>
                            <tr>
                                <td>Notes</td>
                                <td>{{analysis.static.office.Metadata.DocumentSummaryInformation.notes}}</td>
                            </tr>
                        </table>
                    </div>
                </div>
                <hr />
                {% endif %}
            {% endif %}
            {% if analysis.static.office.Macro %}
                {% if analysis.static.office.Macro.Analysis %}
                <div>
                    <div id="analysis_sigs">
                        <h4>File Analysis (Signatures)</h4>
                        {% for detection in analysis.static.office.Macro.Analysis %}
                            <table class="table table-striped table-bordered">
                            <colgroup>
                                <col width="200">
                                <col width="*">
                            </colgroup>
                            <th colspan="2">{{detection}}</th>
                            {% for indicator, description in analysis.static.office.Macro.Analysis|getkey:detection %}
                                <tr>
                                    <td>{{indicator}}</td>
                                    <td>{{description}}</td>
                                </td>
                            {% endfor %}
                            </table>
                        {% endfor %}
                    </div>
                </div>
                <hr />
                {% endif %}
                {% if analysis.static.office.Macro.Code %}
                <div>
                    <div id="macro">
                    <h4>Extracted Macros</h4>
                    {% for macrodata in analysis.static.office.Macro.Code %}
                    <table class="table table-striped table-bordered">
                        <col style="width:20%">
                        <col style="width:60%">
                        <col style="width:20%">
                        {% for name,code in analysis.static.office.Macro.Code|getkey:macrodata %}
                        <tr>
                            <td>VBA Filename</td>
                            <td>{{name}}</td>
                            <td><a class="accordion-toggle" data-toggle="collapse" data-parent="#accordion" href="#{{macrodata}}">Extracted Macro</a></td>
                        </tr>
                        </table>
                        <div id="{{macrodata}}" class="collapse">
                            <pre>{{code}}</pre>
                        </div>
                        {% endfor %}
                    {% endfor %}
                    </div>
                </div>
                <hr />
                {% endif %}
                {% if graphs.vba2graph.enabled %}
                    <h4>Vba2Graph</h4>
                    {{ graphs.vba2graph.content|safe }} 
                {% endif %}
            {% endif %}
        {% endif %}
        {% if analysis.static.office_rtf %}
            <div>
                <div id="si_metadata">
                    <h4>RTF document details</h4>
                    <table class="table table-striped table-bordered">
                        {% for key, value in analysis.static.office_rtf.items %}
                            <h5>Object ID: {{key}}</h5>
                            <tr>
                                <th width=10%>Filename</th>
                                <td>Size</td>
                                <th>Index</th>
                                <td>Class Name</td>
                                <td>Type Embed</td>
                                <th>CVE</th>
                            </tr>
                            {% for block in value %}
                                <tr>
                                    {% if block.sha256 %}
                                        <td><a href={% url "file" "rtf" analysis.info.id block.sha256 %} class="btn btn-primary btn-small">{{block.filename}}</a></td>
                                    {% else %}
                                        <td>{{block.filename}}</td>
                                    {% endif %}
                                    <td>{{block.size}}</td>
                                    <td>{{block.index}}</td>
                                    <td>{{block.class_name}}</td>
                                    <td>{{block.type_embed}}</td>
                                    <td>{{block.CVE}}</td>
                                </tr>
                            {% endfor %}
                        {% endfor %}
                    </table>
                </div>
            </div>
            <hr />
        {% endif %}
<<<<<<< HEAD
        {% if analysis.static.office_dde %}
        <div id="si_metadata">
        <table class="table table-striped table-bordered">
            <colgroup>
                <col width="200" />
                <col width="*" />
            </colgroup>
            <tr>
                <td><h4>DDE Detected</h4></td>
                <td>{{analysis.static.office_dde}}</td>
            </tr>
        </table>
        </div>
        {% endif %}
=======
>>>>>>> be9b133b
    {% else %}
        Nothing to display.
    {% endif %}
</section><|MERGE_RESOLUTION|>--- conflicted
+++ resolved
@@ -190,7 +190,6 @@
             </div>
             <hr />
         {% endif %}
-<<<<<<< HEAD
         {% if analysis.static.office_dde %}
         <div id="si_metadata">
         <table class="table table-striped table-bordered">
@@ -205,9 +204,7 @@
         </table>
         </div>
         {% endif %}
-=======
->>>>>>> be9b133b
     {% else %}
         Nothing to display.
     {% endif %}
-</section>+</section>
