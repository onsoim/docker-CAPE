--- conflicted
+++ resolved
@@ -74,14 +74,11 @@
 from lib.cuckoo.common.abstracts import Processing
 from lib.cuckoo.common.constants import CUCKOO_ROOT
 from lib.cuckoo.common.objects import File
-<<<<<<< HEAD
 from lib.cuckoo.common.config import Config
+
 try:
     import lib.cuckoo.common.office.olefile as olefile
     import lib.cuckoo.common.office.vbadeobf as vbadeobf
-=======
-try:
->>>>>>> 34d625a0
     from lib.cuckoo.common.office.oleid import OleID
     from lib.cuckoo.common.office.olevba import detect_autoexec
     from lib.cuckoo.common.office.olevba import detect_hex_strings
@@ -89,29 +86,19 @@
     from lib.cuckoo.common.office.olevba import detect_suspicious
     from lib.cuckoo.common.office.olevba import filter_vba
     from lib.cuckoo.common.office.olevba import VBA_Parser
-<<<<<<< HEAD
+
     HAVE_OLETOOLS = True
 except ImportError:
     print("Ensure oletools are installed")
     HAVE_OLETOOLS = False
 
-=======
-    HAS_OLETOOLS = True
-except ImportError:
-    print("Ensure oletools are installed")
-    HAS_OLETOOLS = False
->>>>>>> 34d625a0
 from lib.cuckoo.common.utils import convert_to_printable
 from lib.cuckoo.common.pdftools.pdfid import PDFiD, PDFiD2JSON
 from lib.cuckoo.common.peepdf.PDFCore import PDFParser
 from lib.cuckoo.common.peepdf.JSAnalysis import analyseJS
 
-<<<<<<< HEAD
 log = logging.getLogger(__name__)
 processing_conf = Config("processing")
-=======
-
->>>>>>> 34d625a0
 
 # Obtained from
 # https://github.com/erocarrera/pefile/blob/master/pefile.py
@@ -1499,13 +1486,8 @@
                     static.update(DotNETExecutable(self.file_path, self.results).run())
             elif "PDF" in thetype or self.task["target"].endswith(".pdf"):
                 static = PDF(self.file_path).run()
-<<<<<<< HEAD
-            elif package in ("doc", "ppt", "xls"):
+            elif package in ("doc", "ppt", "xls", "pub"):
                 static = Office(self.file_path, self.results).run()
-=======
-            elif package in ("doc", "ppt", "xls", "pub"):
-                static = Office(self.file_path).run()
->>>>>>> 34d625a0
             elif "Java Jar" in thetype or self.task["target"].endswith(".jar"):
                 decomp_jar = self.options.get("procyon_path", None)
                 if decomp_jar and not os.path.exists(decomp_jar):
