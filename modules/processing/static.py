--- conflicted
+++ resolved
@@ -97,10 +97,7 @@
     from oletools.olevba import filter_vba
     from oletools.olevba import VBA_Parser
     from oletools.rtfobj import is_rtf, RtfObjParser
-<<<<<<< HEAD
     from oletools.msodde import process_file as extract_dde
-=======
->>>>>>> be9b133b
     HAVE_OLETOOLS = True
 except ImportError:
     print("Ensure oletools are installed")
@@ -1223,15 +1220,12 @@
             return results
 
         officeresults = results["office"] = {}
-<<<<<<< HEAD
 
         # extract DDE
         results["office_dde"] = 
         dde = extract_dde(filepath)
         if dde:
             results["office_dde"] = convert_to_printable(dde)
-=======
->>>>>>> be9b133b
 
         metares = officeresults["Metadata"] = dict()
         # The bulk of the metadata checks are in the OLE Structures
